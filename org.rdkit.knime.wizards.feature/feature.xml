<?xml version="1.0" encoding="UTF-8"?>
<feature
      id="org.rdkit.knime.wizards.feature"
      label="RDKit KNIME Wizards"
<<<<<<< HEAD
      version="3.2.5.qualifier"
=======
      version="3.3.1.qualifier"
>>>>>>> 52ae76b4
      provider-name="NIBR"
      plugin="org.rdkit.knime.wizards">

   <description>
      This feature contains several nodes that provide RDKit  Wizard functionality.
   </description>

   <copyright>
      Copyright (C) 2015 Novartis Institutes for BioMedical Research
   </copyright>

   <license>
      Please see below the General Public License (GPL), Version 3, 
and the Additional Permissions according to Sec. 7 
applying to the files in this folder:

*** *** *** *** *** *** *** *** *** *** *** *** *** *** *** *** *** *** *** *** 

                    GNU GENERAL PUBLIC LICENSE
                       Version 3, 29 June 2007

 Copyright (C) 2007 Free Software Foundation, Inc. &lt;http://fsf.org/&gt;
 Everyone is permitted to copy and distribute verbatim copies
 of this license document, but changing it is not allowed.

                            Preamble

  The GNU General Public License is a free, copyleft license for
software and other kinds of works.

  The licenses for most software and other practical works are designed
to take away your freedom to share and change the works.  By contrast,
the GNU General Public License is intended to guarantee your freedom to
share and change all versions of a program--to make sure it remains free
software for all its users.  We, the Free Software Foundation, use the
GNU General Public License for most of our software; it applies also to
any other work released this way by its authors.  You can apply it to
your programs, too.

  When we speak of free software, we are referring to freedom, not
price.  Our General Public Licenses are designed to make sure that you
have the freedom to distribute copies of free software (and charge for
them if you wish), that you receive source code or can get it if you
want it, that you can change the software or use pieces of it in new
free programs, and that you know you can do these things.

  To protect your rights, we need to prevent others from denying you
these rights or asking you to surrender the rights.  Therefore, you have
certain responsibilities if you distribute copies of the software, or if
you modify it: responsibilities to respect the freedom of others.

  For example, if you distribute copies of such a program, whether
gratis or for a fee, you must pass on to the recipients the same
freedoms that you received.  You must make sure that they, too, receive
or can get the source code.  And you must show them these terms so they
know their rights.

  Developers that use the GNU GPL protect your rights with two steps:
(1) assert copyright on the software, and (2) offer you this License
giving you legal permission to copy, distribute and/or modify it.

  For the developers&apos; and authors&apos; protection, the GPL clearly explains
that there is no warranty for this free software.  For both users&apos; and
authors&apos; sake, the GPL requires that modified versions be marked as
changed, so that their problems will not be attributed erroneously to
authors of previous versions.

  Some devices are designed to deny users access to install or run
modified versions of the software inside them, although the manufacturer
can do so.  This is fundamentally incompatible with the aim of
protecting users&apos; freedom to change the software.  The systematic
pattern of such abuse occurs in the area of products for individuals to
use, which is precisely where it is most unacceptable.  Therefore, we
have designed this version of the GPL to prohibit the practice for those
products.  If such problems arise substantially in other domains, we
stand ready to extend this provision to those domains in future versions
of the GPL, as needed to protect the freedom of users.

  Finally, every program is threatened constantly by software patents.
States should not allow patents to restrict development and use of
software on general-purpose computers, but in those that do, we wish to
avoid the special danger that patents applied to a free program could
make it effectively proprietary.  To prevent this, the GPL assures that
patents cannot be used to render the program non-free.

  The precise terms and conditions for copying, distribution and
modification follow.

                       TERMS AND CONDITIONS

  0. Definitions.

  &quot;This License&quot; refers to version 3 of the GNU General Public License.

  &quot;Copyright&quot; also means copyright-like laws that apply to other kinds of
works, such as semiconductor masks.

  &quot;The Program&quot; refers to any copyrightable work licensed under this
License.  Each licensee is addressed as &quot;you&quot;.  &quot;Licensees&quot; and
&quot;recipients&quot; may be individuals or organizations.

  To &quot;modify&quot; a work means to copy from or adapt all or part of the work
in a fashion requiring copyright permission, other than the making of an
exact copy.  The resulting work is called a &quot;modified version&quot; of the
earlier work or a work &quot;based on&quot; the earlier work.

  A &quot;covered work&quot; means either the unmodified Program or a work based
on the Program.

  To &quot;propagate&quot; a work means to do anything with it that, without
permission, would make you directly or secondarily liable for
infringement under applicable copyright law, except executing it on a
computer or modifying a private copy.  Propagation includes copying,
distribution (with or without modification), making available to the
public, and in some countries other activities as well.

  To &quot;convey&quot; a work means any kind of propagation that enables other
parties to make or receive copies.  Mere interaction with a user through
a computer network, with no transfer of a copy, is not conveying.

  An interactive user interface displays &quot;Appropriate Legal Notices&quot;
to the extent that it includes a convenient and prominently visible
feature that (1) displays an appropriate copyright notice, and (2)
tells the user that there is no warranty for the work (except to the
extent that warranties are provided), that licensees may convey the
work under this License, and how to view a copy of this License.  If
the interface presents a list of user commands or options, such as a
menu, a prominent item in the list meets this criterion.

  1. Source Code.

  The &quot;source code&quot; for a work means the preferred form of the work
for making modifications to it.  &quot;Object code&quot; means any non-source
form of a work.

  A &quot;Standard Interface&quot; means an interface that either is an official
standard defined by a recognized standards body, or, in the case of
interfaces specified for a particular programming language, one that
is widely used among developers working in that language.

  The &quot;System Libraries&quot; of an executable work include anything, other
than the work as a whole, that (a) is included in the normal form of
packaging a Major Component, but which is not part of that Major
Component, and (b) serves only to enable use of the work with that
Major Component, or to implement a Standard Interface for which an
implementation is available to the public in source code form.  A
&quot;Major Component&quot;, in this context, means a major essential component
(kernel, window system, and so on) of the specific operating system
(if any) on which the executable work runs, or a compiler used to
produce the work, or an object code interpreter used to run it.

  The &quot;Corresponding Source&quot; for a work in object code form means all
the source code needed to generate, install, and (for an executable
work) run the object code and to modify the work, including scripts to
control those activities.  However, it does not include the work&apos;s
System Libraries, or general-purpose tools or generally available free
programs which are used unmodified in performing those activities but
which are not part of the work.  For example, Corresponding Source
includes interface definition files associated with source files for
the work, and the source code for shared libraries and dynamically
linked subprograms that the work is specifically designed to require,
such as by intimate data communication or control flow between those
subprograms and other parts of the work.

  The Corresponding Source need not include anything that users
can regenerate automatically from other parts of the Corresponding
Source.

  The Corresponding Source for a work in source code form is that
same work.

  2. Basic Permissions.

  All rights granted under this License are granted for the term of
copyright on the Program, and are irrevocable provided the stated
conditions are met.  This License explicitly affirms your unlimited
permission to run the unmodified Program.  The output from running a
covered work is covered by this License only if the output, given its
content, constitutes a covered work.  This License acknowledges your
rights of fair use or other equivalent, as provided by copyright law.

  You may make, run and propagate covered works that you do not
convey, without conditions so long as your license otherwise remains
in force.  You may convey covered works to others for the sole purpose
of having them make modifications exclusively for you, or provide you
with facilities for running those works, provided that you comply with
the terms of this License in conveying all material for which you do
not control copyright.  Those thus making or running the covered works
for you must do so exclusively on your behalf, under your direction
and control, on terms that prohibit them from making any copies of
your copyrighted material outside their relationship with you.

  Conveying under any other circumstances is permitted solely under
the conditions stated below.  Sublicensing is not allowed; section 10
makes it unnecessary.

  3. Protecting Users&apos; Legal Rights From Anti-Circumvention Law.

  No covered work shall be deemed part of an effective technological
measure under any applicable law fulfilling obligations under article
11 of the WIPO copyright treaty adopted on 20 December 1996, or
similar laws prohibiting or restricting circumvention of such
measures.

  When you convey a covered work, you waive any legal power to forbid
circumvention of technological measures to the extent such circumvention
is effected by exercising rights under this License with respect to
the covered work, and you disclaim any intention to limit operation or
modification of the work as a means of enforcing, against the work&apos;s
users, your or third parties&apos; legal rights to forbid circumvention of
technological measures.

  4. Conveying Verbatim Copies.

  You may convey verbatim copies of the Program&apos;s source code as you
receive it, in any medium, provided that you conspicuously and
appropriately publish on each copy an appropriate copyright notice;
keep intact all notices stating that this License and any
non-permissive terms added in accord with section 7 apply to the code;
keep intact all notices of the absence of any warranty; and give all
recipients a copy of this License along with the Program.

  You may charge any price or no price for each copy that you convey,
and you may offer support or warranty protection for a fee.

  5. Conveying Modified Source Versions.

  You may convey a work based on the Program, or the modifications to
produce it from the Program, in the form of source code under the
terms of section 4, provided that you also meet all of these conditions:

    a) The work must carry prominent notices stating that you modified
    it, and giving a relevant date.

    b) The work must carry prominent notices stating that it is
    released under this License and any conditions added under section
    7.  This requirement modifies the requirement in section 4 to
    &quot;keep intact all notices&quot;.

    c) You must license the entire work, as a whole, under this
    License to anyone who comes into possession of a copy.  This
    License will therefore apply, along with any applicable section 7
    additional terms, to the whole of the work, and all its parts,
    regardless of how they are packaged.  This License gives no
    permission to license the work in any other way, but it does not
    invalidate such permission if you have separately received it.

    d) If the work has interactive user interfaces, each must display
    Appropriate Legal Notices; however, if the Program has interactive
    interfaces that do not display Appropriate Legal Notices, your
    work need not make them do so.

  A compilation of a covered work with other separate and independent
works, which are not by their nature extensions of the covered work,
and which are not combined with it such as to form a larger program,
in or on a volume of a storage or distribution medium, is called an
&quot;aggregate&quot; if the compilation and its resulting copyright are not
used to limit the access or legal rights of the compilation&apos;s users
beyond what the individual works permit.  Inclusion of a covered work
in an aggregate does not cause this License to apply to the other
parts of the aggregate.

  6. Conveying Non-Source Forms.

  You may convey a covered work in object code form under the terms
of sections 4 and 5, provided that you also convey the
machine-readable Corresponding Source under the terms of this License,
in one of these ways:

    a) Convey the object code in, or embodied in, a physical product
    (including a physical distribution medium), accompanied by the
    Corresponding Source fixed on a durable physical medium
    customarily used for software interchange.

    b) Convey the object code in, or embodied in, a physical product
    (including a physical distribution medium), accompanied by a
    written offer, valid for at least three years and valid for as
    long as you offer spare parts or customer support for that product
    model, to give anyone who possesses the object code either (1) a
    copy of the Corresponding Source for all the software in the
    product that is covered by this License, on a durable physical
    medium customarily used for software interchange, for a price no
    more than your reasonable cost of physically performing this
    conveying of source, or (2) access to copy the
    Corresponding Source from a network server at no charge.

    c) Convey individual copies of the object code with a copy of the
    written offer to provide the Corresponding Source.  This
    alternative is allowed only occasionally and noncommercially, and
    only if you received the object code with such an offer, in accord
    with subsection 6b.

    d) Convey the object code by offering access from a designated
    place (gratis or for a charge), and offer equivalent access to the
    Corresponding Source in the same way through the same place at no
    further charge.  You need not require recipients to copy the
    Corresponding Source along with the object code.  If the place to
    copy the object code is a network server, the Corresponding Source
    may be on a different server (operated by you or a third party)
    that supports equivalent copying facilities, provided you maintain
    clear directions next to the object code saying where to find the
    Corresponding Source.  Regardless of what server hosts the
    Corresponding Source, you remain obligated to ensure that it is
    available for as long as needed to satisfy these requirements.

    e) Convey the object code using peer-to-peer transmission, provided
    you inform other peers where the object code and Corresponding
    Source of the work are being offered to the general public at no
    charge under subsection 6d.

  A separable portion of the object code, whose source code is excluded
from the Corresponding Source as a System Library, need not be
included in conveying the object code work.

  A &quot;User Product&quot; is either (1) a &quot;consumer product&quot;, which means any
tangible personal property which is normally used for personal, family,
or household purposes, or (2) anything designed or sold for incorporation
into a dwelling.  In determining whether a product is a consumer product,
doubtful cases shall be resolved in favor of coverage.  For a particular
product received by a particular user, &quot;normally used&quot; refers to a
typical or common use of that class of product, regardless of the status
of the particular user or of the way in which the particular user
actually uses, or expects or is expected to use, the product.  A product
is a consumer product regardless of whether the product has substantial
commercial, industrial or non-consumer uses, unless such uses represent
the only significant mode of use of the product.

  &quot;Installation Information&quot; for a User Product means any methods,
procedures, authorization keys, or other information required to install
and execute modified versions of a covered work in that User Product from
a modified version of its Corresponding Source.  The information must
suffice to ensure that the continued functioning of the modified object
code is in no case prevented or interfered with solely because
modification has been made.

  If you convey an object code work under this section in, or with, or
specifically for use in, a User Product, and the conveying occurs as
part of a transaction in which the right of possession and use of the
User Product is transferred to the recipient in perpetuity or for a
fixed term (regardless of how the transaction is characterized), the
Corresponding Source conveyed under this section must be accompanied
by the Installation Information.  But this requirement does not apply
if neither you nor any third party retains the ability to install
modified object code on the User Product (for example, the work has
been installed in ROM).

  The requirement to provide Installation Information does not include a
requirement to continue to provide support service, warranty, or updates
for a work that has been modified or installed by the recipient, or for
the User Product in which it has been modified or installed.  Access to a
network may be denied when the modification itself materially and
adversely affects the operation of the network or violates the rules and
protocols for communication across the network.

  Corresponding Source conveyed, and Installation Information provided,
in accord with this section must be in a format that is publicly
documented (and with an implementation available to the public in
source code form), and must require no special password or key for
unpacking, reading or copying.

  7. Additional Terms.

  &quot;Additional permissions&quot; are terms that supplement the terms of this
License by making exceptions from one or more of its conditions.
Additional permissions that are applicable to the entire Program shall
be treated as though they were included in this License, to the extent
that they are valid under applicable law.  If additional permissions
apply only to part of the Program, that part may be used separately
under those permissions, but the entire Program remains governed by
this License without regard to the additional permissions.

  When you convey a copy of a covered work, you may at your option
remove any additional permissions from that copy, or from any part of
it.  (Additional permissions may be written to require their own
removal in certain cases when you modify the work.)  You may place
additional permissions on material, added by you to a covered work,
for which you have or can give appropriate copyright permission.

  Notwithstanding any other provision of this License, for material you
add to a covered work, you may (if authorized by the copyright holders of
that material) supplement the terms of this License with terms:

    a) Disclaiming warranty or limiting liability differently from the
    terms of sections 15 and 16 of this License; or

    b) Requiring preservation of specified reasonable legal notices or
    author attributions in that material or in the Appropriate Legal
    Notices displayed by works containing it; or

    c) Prohibiting misrepresentation of the origin of that material, or
    requiring that modified versions of such material be marked in
    reasonable ways as different from the original version; or

    d) Limiting the use for publicity purposes of names of licensors or
    authors of the material; or

    e) Declining to grant rights under trademark law for use of some
    trade names, trademarks, or service marks; or

    f) Requiring indemnification of licensors and authors of that
    material by anyone who conveys the material (or modified versions of
    it) with contractual assumptions of liability to the recipient, for
    any liability that these contractual assumptions directly impose on
    those licensors and authors.

  All other non-permissive additional terms are considered &quot;further
restrictions&quot; within the meaning of section 10.  If the Program as you
received it, or any part of it, contains a notice stating that it is
governed by this License along with a term that is a further
restriction, you may remove that term.  If a license document contains
a further restriction but permits relicensing or conveying under this
License, you may add to a covered work material governed by the terms
of that license document, provided that the further restriction does
not survive such relicensing or conveying.

  If you add terms to a covered work in accord with this section, you
must place, in the relevant source files, a statement of the
additional terms that apply to those files, or a notice indicating
where to find the applicable terms.

  Additional terms, permissive or non-permissive, may be stated in the
form of a separately written license, or stated as exceptions;
the above requirements apply either way.

  8. Termination.

  You may not propagate or modify a covered work except as expressly
provided under this License.  Any attempt otherwise to propagate or
modify it is void, and will automatically terminate your rights under
this License (including any patent licenses granted under the third
paragraph of section 11).

  However, if you cease all violation of this License, then your
license from a particular copyright holder is reinstated (a)
provisionally, unless and until the copyright holder explicitly and
finally terminates your license, and (b) permanently, if the copyright
holder fails to notify you of the violation by some reasonable means
prior to 60 days after the cessation.

  Moreover, your license from a particular copyright holder is
reinstated permanently if the copyright holder notifies you of the
violation by some reasonable means, this is the first time you have
received notice of violation of this License (for any work) from that
copyright holder, and you cure the violation prior to 30 days after
your receipt of the notice.

  Termination of your rights under this section does not terminate the
licenses of parties who have received copies or rights from you under
this License.  If your rights have been terminated and not permanently
reinstated, you do not qualify to receive new licenses for the same
material under section 10.

  9. Acceptance Not Required for Having Copies.

  You are not required to accept this License in order to receive or
run a copy of the Program.  Ancillary propagation of a covered work
occurring solely as a consequence of using peer-to-peer transmission
to receive a copy likewise does not require acceptance.  However,
nothing other than this License grants you permission to propagate or
modify any covered work.  These actions infringe copyright if you do
not accept this License.  Therefore, by modifying or propagating a
covered work, you indicate your acceptance of this License to do so.

  10. Automatic Licensing of Downstream Recipients.

  Each time you convey a covered work, the recipient automatically
receives a license from the original licensors, to run, modify and
propagate that work, subject to this License.  You are not responsible
for enforcing compliance by third parties with this License.

  An &quot;entity transaction&quot; is a transaction transferring control of an
organization, or substantially all assets of one, or subdividing an
organization, or merging organizations.  If propagation of a covered
work results from an entity transaction, each party to that
transaction who receives a copy of the work also receives whatever
licenses to the work the party&apos;s predecessor in interest had or could
give under the previous paragraph, plus a right to possession of the
Corresponding Source of the work from the predecessor in interest, if
the predecessor has it or can get it with reasonable efforts.

  You may not impose any further restrictions on the exercise of the
rights granted or affirmed under this License.  For example, you may
not impose a license fee, royalty, or other charge for exercise of
rights granted under this License, and you may not initiate litigation
(including a cross-claim or counterclaim in a lawsuit) alleging that
any patent claim is infringed by making, using, selling, offering for
sale, or importing the Program or any portion of it.

  11. Patents.

  A &quot;contributor&quot; is a copyright holder who authorizes use under this
License of the Program or a work on which the Program is based.  The
work thus licensed is called the contributor&apos;s &quot;contributor version&quot;.

  A contributor&apos;s &quot;essential patent claims&quot; are all patent claims
owned or controlled by the contributor, whether already acquired or
hereafter acquired, that would be infringed by some manner, permitted
by this License, of making, using, or selling its contributor version,
but do not include claims that would be infringed only as a
consequence of further modification of the contributor version.  For
purposes of this definition, &quot;control&quot; includes the right to grant
patent sublicenses in a manner consistent with the requirements of
this License.

  Each contributor grants you a non-exclusive, worldwide, royalty-free
patent license under the contributor&apos;s essential patent claims, to
make, use, sell, offer for sale, import and otherwise run, modify and
propagate the contents of its contributor version.

  In the following three paragraphs, a &quot;patent license&quot; is any express
agreement or commitment, however denominated, not to enforce a patent
(such as an express permission to practice a patent or covenant not to
sue for patent infringement).  To &quot;grant&quot; such a patent license to a
party means to make such an agreement or commitment not to enforce a
patent against the party.

  If you convey a covered work, knowingly relying on a patent license,
and the Corresponding Source of the work is not available for anyone
to copy, free of charge and under the terms of this License, through a
publicly available network server or other readily accessible means,
then you must either (1) cause the Corresponding Source to be so
available, or (2) arrange to deprive yourself of the benefit of the
patent license for this particular work, or (3) arrange, in a manner
consistent with the requirements of this License, to extend the patent
license to downstream recipients.  &quot;Knowingly relying&quot; means you have
actual knowledge that, but for the patent license, your conveying the
covered work in a country, or your recipient&apos;s use of the covered work
in a country, would infringe one or more identifiable patents in that
country that you have reason to believe are valid.

  If, pursuant to or in connection with a single transaction or
arrangement, you convey, or propagate by procuring conveyance of, a
covered work, and grant a patent license to some of the parties
receiving the covered work authorizing them to use, propagate, modify
or convey a specific copy of the covered work, then the patent license
you grant is automatically extended to all recipients of the covered
work and works based on it.

  A patent license is &quot;discriminatory&quot; if it does not include within
the scope of its coverage, prohibits the exercise of, or is
conditioned on the non-exercise of one or more of the rights that are
specifically granted under this License.  You may not convey a covered
work if you are a party to an arrangement with a third party that is
in the business of distributing software, under which you make payment
to the third party based on the extent of your activity of conveying
the work, and under which the third party grants, to any of the
parties who would receive the covered work from you, a discriminatory
patent license (a) in connection with copies of the covered work
conveyed by you (or copies made from those copies), or (b) primarily
for and in connection with specific products or compilations that
contain the covered work, unless you entered into that arrangement,
or that patent license was granted, prior to 28 March 2007.

  Nothing in this License shall be construed as excluding or limiting
any implied license or other defenses to infringement that may
otherwise be available to you under applicable patent law.

  12. No Surrender of Others&apos; Freedom.

  If conditions are imposed on you (whether by court order, agreement or
otherwise) that contradict the conditions of this License, they do not
excuse you from the conditions of this License.  If you cannot convey a
covered work so as to satisfy simultaneously your obligations under this
License and any other pertinent obligations, then as a consequence you may
not convey it at all.  For example, if you agree to terms that obligate you
to collect a royalty for further conveying from those to whom you convey
the Program, the only way you could satisfy both those terms and this
License would be to refrain entirely from conveying the Program.

  13. Use with the GNU Affero General Public License.

  Notwithstanding any other provision of this License, you have
permission to link or combine any covered work with a work licensed
under version 3 of the GNU Affero General Public License into a single
combined work, and to convey the resulting work.  The terms of this
License will continue to apply to the part which is the covered work,
but the special requirements of the GNU Affero General Public License,
section 13, concerning interaction through a network will apply to the
combination as such.

  14. Revised Versions of this License.

  The Free Software Foundation may publish revised and/or new versions of
the GNU General Public License from time to time.  Such new versions will
be similar in spirit to the present version, but may differ in detail to
address new problems or concerns.

  Each version is given a distinguishing version number.  If the
Program specifies that a certain numbered version of the GNU General
Public License &quot;or any later version&quot; applies to it, you have the
option of following the terms and conditions either of that numbered
version or of any later version published by the Free Software
Foundation.  If the Program does not specify a version number of the
GNU General Public License, you may choose any version ever published
by the Free Software Foundation.

  If the Program specifies that a proxy can decide which future
versions of the GNU General Public License can be used, that proxy&apos;s
public statement of acceptance of a version permanently authorizes you
to choose that version for the Program.

  Later license versions may give you additional or different
permissions.  However, no additional obligations are imposed on any
author or copyright holder as a result of your choosing to follow a
later version.

  15. Disclaimer of Warranty.

  THERE IS NO WARRANTY FOR THE PROGRAM, TO THE EXTENT PERMITTED BY
APPLICABLE LAW.  EXCEPT WHEN OTHERWISE STATED IN WRITING THE COPYRIGHT
HOLDERS AND/OR OTHER PARTIES PROVIDE THE PROGRAM &quot;AS IS&quot; WITHOUT WARRANTY
OF ANY KIND, EITHER EXPRESSED OR IMPLIED, INCLUDING, BUT NOT LIMITED TO,
THE IMPLIED WARRANTIES OF MERCHANTABILITY AND FITNESS FOR A PARTICULAR
PURPOSE.  THE ENTIRE RISK AS TO THE QUALITY AND PERFORMANCE OF THE PROGRAM
IS WITH YOU.  SHOULD THE PROGRAM PROVE DEFECTIVE, YOU ASSUME THE COST OF
ALL NECESSARY SERVICING, REPAIR OR CORRECTION.

  16. Limitation of Liability.

  IN NO EVENT UNLESS REQUIRED BY APPLICABLE LAW OR AGREED TO IN WRITING
WILL ANY COPYRIGHT HOLDER, OR ANY OTHER PARTY WHO MODIFIES AND/OR CONVEYS
THE PROGRAM AS PERMITTED ABOVE, BE LIABLE TO YOU FOR DAMAGES, INCLUDING ANY
GENERAL, SPECIAL, INCIDENTAL OR CONSEQUENTIAL DAMAGES ARISING OUT OF THE
USE OR INABILITY TO USE THE PROGRAM (INCLUDING BUT NOT LIMITED TO LOSS OF
DATA OR DATA BEING RENDERED INACCURATE OR LOSSES SUSTAINED BY YOU OR THIRD
PARTIES OR A FAILURE OF THE PROGRAM TO OPERATE WITH ANY OTHER PROGRAMS),
EVEN IF SUCH HOLDER OR OTHER PARTY HAS BEEN ADVISED OF THE POSSIBILITY OF
SUCH DAMAGES.

  17. Interpretation of Sections 15 and 16.

  If the disclaimer of warranty and limitation of liability provided
above cannot be given local legal effect according to their terms,
reviewing courts shall apply local law that most closely approximates
an absolute waiver of all civil liability in connection with the
Program, unless a warranty or assumption of liability accompanies a
copy of the Program in return for a fee.

                     END OF TERMS AND CONDITIONS

            How to Apply These Terms to Your New Programs

  If you develop a new program, and you want it to be of the greatest
possible use to the public, the best way to achieve this is to make it
free software which everyone can redistribute and change under these terms.

  To do so, attach the following notices to the program.  It is safest
to attach them to the start of each source file to most effectively
state the exclusion of warranty; and each file should have at least
the &quot;copyright&quot; line and a pointer to where the full notice is found.

    &lt;one line to give the program&apos;s name and a brief idea of what it does.&gt;
    Copyright (C) &lt;year&gt;  &lt;name of author&gt;

    This program is free software: you can redistribute it and/or modify
    it under the terms of the GNU General Public License as published by
    the Free Software Foundation, either version 3 of the License, or
    (at your option) any later version.

    This program is distributed in the hope that it will be useful,
    but WITHOUT ANY WARRANTY; without even the implied warranty of
    MERCHANTABILITY or FITNESS FOR A PARTICULAR PURPOSE.  See the
    GNU General Public License for more details.

    You should have received a copy of the GNU General Public License
    along with this program.  If not, see &lt;http://www.gnu.org/licenses/&gt;.

Also add information on how to contact you by electronic and paper mail.

  If the program does terminal interaction, make it output a short
notice like this when it starts in an interactive mode:

    &lt;program&gt;  Copyright (C) &lt;year&gt;  &lt;name of author&gt;
    This program comes with ABSOLUTELY NO WARRANTY; for details type `show w&apos;.
    This is free software, and you are welcome to redistribute it
    under certain conditions; type `show c&apos; for details.

The hypothetical commands `show w&apos; and `show c&apos; should show the appropriate
parts of the General Public License.  Of course, your program&apos;s commands
might be different; for a GUI interface, you would use an &quot;about box&quot;.

  You should also get your employer (if you work as a programmer) or school,
if any, to sign a &quot;copyright disclaimer&quot; for the program, if necessary.
For more information on this, and how to apply and follow the GNU GPL, see
&lt;http://www.gnu.org/licenses/&gt;.

  The GNU General Public License does not permit incorporating your program
into proprietary programs.  If your program is a subroutine library, you
may consider it more useful to permit linking proprietary applications with
the library.  If this is what you want to do, use the GNU Lesser General
Public License instead of this License.  But first, please read
&lt;http://www.gnu.org/philosophy/why-not-lgpl.html&gt;.
   </license>

   <plugin
         id="org.rdkit.knime.wizards"
         download-size="0"
         install-size="0"
         version="0.0.0"
         unpack="false"/>

</feature><|MERGE_RESOLUTION|>--- conflicted
+++ resolved
@@ -2,11 +2,7 @@
 <feature
       id="org.rdkit.knime.wizards.feature"
       label="RDKit KNIME Wizards"
-<<<<<<< HEAD
-      version="3.2.5.qualifier"
-=======
       version="3.3.1.qualifier"
->>>>>>> 52ae76b4
       provider-name="NIBR"
       plugin="org.rdkit.knime.wizards">
 
